<<<<<<< HEAD
import asyncio
import os

=======
from botcore.utils import apply_monkey_patches
>>>>>>> 21e71f64
from botcore.utils.logging import get_logger

from bot.log import setup_logging

log = get_logger(__name__)

try:
    from dotenv import load_dotenv
    log.debug("Found .env file, loading environment variables from it.")
    load_dotenv(override=True)
except ModuleNotFoundError:
    pass

# On Windows, the selector event loop is required for aiodns.
if os.name == "nt":
    asyncio.set_event_loop_policy(asyncio.WindowsSelectorEventLoopPolicy())


setup_logging()

# Apply all monkey patches from bot core.
apply_monkey_patches()<|MERGE_RESOLUTION|>--- conflicted
+++ resolved
@@ -1,10 +1,7 @@
-<<<<<<< HEAD
 import asyncio
 import os
 
-=======
 from botcore.utils import apply_monkey_patches
->>>>>>> 21e71f64
 from botcore.utils.logging import get_logger
 
 from bot.log import setup_logging
