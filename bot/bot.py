import asyncio
<<<<<<< HEAD
import socket
from typing import Optional

import aiohttp
import disnake
=======
from typing import Optional

import discord
from botcore.utils.extensions import walk_extensions
>>>>>>> 21e71f64
from botcore.utils.logging import get_logger
from botcore.utils.scheduling import create_task
from discord.ext import commands

from bot import constants, exts

log = get_logger(__name__)


class SirRobin(commands.Bot):
    """Sir-Robin core."""

    def __init__(self, **kwargs):
        super().__init__(**kwargs)
<<<<<<< HEAD
        self._guild_available = asyncio.Event()
        self.http_session: Optional[aiohttp.ClientSession] = None
        create_task(self.check_channels(), event_loop=self.loop)
        create_task(self.send_log(constants.Client.name, "Connected!"), event_loop=self.loop)
=======
        self._guild_available: Optional[asyncio.Event] = None
>>>>>>> 21e71f64

    async def add_cog(self, cog: commands.Cog, **kwargs) -> None:
        """
        Delegate to super to register `cog`.

        This only serves to make the info log, so that extensions don't have to.
        """
        await super().add_cog(cog, **kwargs)
        log.info(f"Cog loaded: {cog.qualified_name}")

    async def setup_hook(self) -> None:
        """Default Async initialisation method for Discord.py."""
        create_task(self.check_channels(), event_loop=self.loop)
        create_task(self.send_log(constants.Client.name, "Connected!"), event_loop=self.loop)

        for ext in walk_extensions(exts):
            await self.load_extension(ext)

    async def check_channels(self) -> None:
        """Verifies that all channel constants refer to channels which exist."""
        await self.wait_until_guild_available()

        if constants.Client.debug:
            log.info("Skipping Channels Check.")
            return

        all_channels_ids = [channel.id for channel in self.get_all_channels()]
        for name, channel_id in vars(constants.Channels).items():
            if name.startswith("_"):
                continue
            if channel_id not in all_channels_ids:
                log.error(f'Channel "{name}" with ID {channel_id} missing')

    async def send_log(self, title: str, details: str = None, *, icon: str = None) -> None:
        """Send an embed message to the devlog channel."""
        await self.wait_until_guild_available()
        devlog = self.get_channel(constants.Channels.devlog)

        if not devlog:
            log.info(f"Fetching devlog channel as it wasn't found in the cache (ID: {constants.Channels.devlog})")
            try:
                devlog = await self.fetch_channel(constants.Channels.devlog)
            except discord.HTTPException as discord_exc:
                log.exception("Fetch failed", exc_info=discord_exc)
                return

        if not icon:
            icon = self.user.display_avatar.url

        embed = discord.Embed(description=details)
        embed.set_author(name=title, icon_url=icon)

        await devlog.send(embed=embed)

    async def on_guild_available(self, guild: discord.Guild) -> None:
        """
        Set the internal `_guild_available` event when PyDis guild becomes available.

        If the cache appears to still be empty (no members, no channels, or no roles), the event
        will not be set.
        """
        if guild.id != constants.Client.guild:
            return

        if not guild.roles or not guild.members or not guild.channels:
            log.warning("Guild available event was dispatched but the cache appears to still be empty!")
            return

        self._guild_available.set()

    async def on_guild_unavailable(self, guild: discord.Guild) -> None:
        """Clear the internal `_guild_available` event when PyDis guild becomes unavailable."""
        if guild.id != constants.Client.guild:
            return

        self._guild_available.clear()

    async def wait_until_guild_available(self) -> None:
        """
        Wait until the PyDis guild becomes available (and the cache is ready).

        The on_ready event is inadequate because it only waits 2 seconds for a GUILD_CREATE
        gateway event before giving up and thus not populating the cache for unavailable guilds.
        """
        await self._guild_available.wait()

    async def login(self, *args, **kwargs) -> None:
        """Re-create the connector and set up sessions before logging into Discord."""
        # Use asyncio for DNS resolution instead of threads so threads aren't spammed.
        self._resolver = aiohttp.AsyncResolver()

<<<<<<< HEAD
        # Use AF_INET as its socket family to prevent HTTPS related problems both locally
        # and in production.
        self._connector = aiohttp.TCPConnector(
            resolver=self._resolver,
            family=socket.AF_INET,
        )

        # Client.login() will call HTTPClient.static_login() which will create a session using
        # this connector attribute.
        self.http.connector = self._connector

        self.http_session = aiohttp.ClientSession(connector=self._connector)

        await super().login(*args, **kwargs)


intents = disnake.Intents.all()
intents.presences = False
intents.dm_typing = False
intents.dm_reactions = False
intents.invites = False
intents.webhooks = False
intents.integrations = False

bot = SirRobin(
    command_prefix=constants.Client.prefix,
    activity=disnake.Game("The Not-Quite-So-Bot-as-Sir-Lancebot"),
    intents=intents
=======
_intents = discord.Intents.default()  # Default is all intents except for privileged ones (Members, Presences, ...)
_intents.bans = False
_intents.integrations = False
_intents.invites = False
_intents.typing = False
_intents.webhooks = False
_intents.message_content = True
_intents.members = True


bot = SirRobin(
    command_prefix=constants.Client.prefix,
    activity=discord.Game("The Not-Quite-So-Bot-as-Sir-Lancebot"),
    intents=_intents,
>>>>>>> 21e71f64
)<|MERGE_RESOLUTION|>--- conflicted
+++ resolved
@@ -1,16 +1,10 @@
 import asyncio
-<<<<<<< HEAD
 import socket
 from typing import Optional
 
 import aiohttp
-import disnake
-=======
-from typing import Optional
-
 import discord
 from botcore.utils.extensions import walk_extensions
->>>>>>> 21e71f64
 from botcore.utils.logging import get_logger
 from botcore.utils.scheduling import create_task
 from discord.ext import commands
@@ -25,14 +19,8 @@
 
     def __init__(self, **kwargs):
         super().__init__(**kwargs)
-<<<<<<< HEAD
-        self._guild_available = asyncio.Event()
+        self._guild_available: Optional[asyncio.Event] = None
         self.http_session: Optional[aiohttp.ClientSession] = None
-        create_task(self.check_channels(), event_loop=self.loop)
-        create_task(self.send_log(constants.Client.name, "Connected!"), event_loop=self.loop)
-=======
-        self._guild_available: Optional[asyncio.Event] = None
->>>>>>> 21e71f64
 
     async def add_cog(self, cog: commands.Cog, **kwargs) -> None:
         """
@@ -124,7 +112,6 @@
         # Use asyncio for DNS resolution instead of threads so threads aren't spammed.
         self._resolver = aiohttp.AsyncResolver()
 
-<<<<<<< HEAD
         # Use AF_INET as its socket family to prevent HTTPS related problems both locally
         # and in production.
         self._connector = aiohttp.TCPConnector(
@@ -141,19 +128,6 @@
         await super().login(*args, **kwargs)
 
 
-intents = disnake.Intents.all()
-intents.presences = False
-intents.dm_typing = False
-intents.dm_reactions = False
-intents.invites = False
-intents.webhooks = False
-intents.integrations = False
-
-bot = SirRobin(
-    command_prefix=constants.Client.prefix,
-    activity=disnake.Game("The Not-Quite-So-Bot-as-Sir-Lancebot"),
-    intents=intents
-=======
 _intents = discord.Intents.default()  # Default is all intents except for privileged ones (Members, Presences, ...)
 _intents.bans = False
 _intents.integrations = False
@@ -168,5 +142,4 @@
     command_prefix=constants.Client.prefix,
     activity=discord.Game("The Not-Quite-So-Bot-as-Sir-Lancebot"),
     intents=_intents,
->>>>>>> 21e71f64
 )