--- conflicted
+++ resolved
@@ -128,12 +128,8 @@
                 log.debug(f"Giving completionist role to {member.name} ({member.mention}).")
                 await members.handle_role_change(member, member.add_roles, completionist_role)
 
-<<<<<<< HEAD
     @commands.hybrid_group(name="adventofcode", aliases=("aoc",))
     @whitelist_override(channels=AOC_WHITELIST)
-=======
-    @commands.group(name="adventofcode", aliases=("aoc",))
->>>>>>> 38a59e24
     async def adventofcode_group(self, ctx: commands.Context) -> None:
         """All of the Advent of Code commands."""
         if not ctx.invoked_subcommand:
