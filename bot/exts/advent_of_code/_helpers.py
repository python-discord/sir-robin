--- conflicted
+++ resolved
@@ -222,16 +222,7 @@
             )
         )
     if self_placement_name and not self_placement_exists:
-<<<<<<< HEAD
-        raise commands.BadArgument(
-            "Sorry, your profile does not exist in this leaderboard."
-            "\n\n"
-            "To join our leaderboard, run the command </aoc join:1312458389388787853>."
-            " If you've joined recently, please wait up to 30 minutes for our leaderboard to refresh."
-        )
-=======
         raise UserNotInLeaderboardError
->>>>>>> 4dd43c6a
     return "\n".join(leaderboard_lines)
 
 
