--- conflicted
+++ resolved
@@ -76,15 +76,8 @@
         """Check whether all the necessary settings are configured to run the event."""
         return None not in (self.year, self.current_day, self.day_interval, self.post_time)
 
-<<<<<<< HEAD
-    def next_post_time(self) -> Optional[arrow.Arrow]:
+    def next_post_time(self) -> arrow.Arrow:
         """Calculate the datetime of the next scheduled post."""
-=======
-    def next_post_time(self) -> arrow.Arrow | None:
-        """Calculate the datetime of the next scheduled post or None if there isn't one."""
-        if not self.is_running:
-            return None
->>>>>>> 2bc549db
         now = arrow.get()
         if self.first_post_date is None:
             delta = time_until(hour=self.post_time)
